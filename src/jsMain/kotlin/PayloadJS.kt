--- conflicted
+++ resolved
@@ -8,15 +8,4 @@
     val CodeDeliveryDetails: CodeDeliveryDetailsJS? = null,
     val UserConfirmed: Boolean = false,
     val UserSub: String
-)
-
-<<<<<<< HEAD
-data class HeaderKeyValuePair(
-    val key: String,
-    val `value`: String,
-=======
-data class MfaSettingJS(
-    val Enabled: Boolean,
-    val PreferredMfa: Boolean
->>>>>>> 27d09987
 )